--- conflicted
+++ resolved
@@ -1045,17 +1045,12 @@
     PutItemsToCartRequest:
         type: "object"
         description: "Body of request used to put item to the cart."
-<<<<<<< HEAD
         properties:
             items:
                 type: "array"
                 items:
                     type: "object"
                     $ref: "#/definitions/PutItemToCartRequest"
-=======
-        items:
-            $ref: "#/definitions/PutItemToCartRequest"
->>>>>>> b6462b5f
     ChangeItemQuantityRequest:
         type: "object"
         description: "Body of request used to change quantity of an item."
